// Copyright 2022 Google LLC
//
// Licensed under the Apache License, Version 2.0 (the "License");
// you may not use this file except in compliance with the License.
// You may obtain a copy of the License at
//
//      http://www.apache.org/licenses/LICENSE-2.0
//
// Unless required by applicable law or agreed to in writing, software
// distributed under the License is distributed on an "AS IS" BASIS,
// WITHOUT WARRANTIES OR CONDITIONS OF ANY KIND, either express or implied.
// See the License for the specific language governing permissions and
// limitations under the License.

package internal

// Version is the current tagged release of the library.
<<<<<<< HEAD
const Version = "1.14.0"
=======
const Version = "1.15.1"
>>>>>>> 351fc152
<|MERGE_RESOLUTION|>--- conflicted
+++ resolved
@@ -15,8 +15,4 @@
 package internal
 
 // Version is the current tagged release of the library.
-<<<<<<< HEAD
-const Version = "1.14.0"
-=======
-const Version = "1.15.1"
->>>>>>> 351fc152
+const Version = "1.15.1"