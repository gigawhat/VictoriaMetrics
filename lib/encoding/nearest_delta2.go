--- conflicted
+++ resolved
@@ -71,12 +71,7 @@
 	}
 
 	dstLen := len(dst)
-<<<<<<< HEAD
-	dst = slicesutil.ExtendCapacity(dst, itemsCount)
-	dst = dst[:dstLen+itemsCount]
-=======
 	dst = slicesutil.SetLength(dst, dstLen+itemsCount)
->>>>>>> 9dbd0f90
 	as := dst[dstLen:]
 
 	v := firstValue
